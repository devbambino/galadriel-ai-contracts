--- conflicted
+++ resolved
@@ -384,7 +384,6 @@
         );
     }
 
-<<<<<<< HEAD
     function addKnowledgeBase(string memory cid) public {
         require(bytes(kbIndexes[cid]).length == 0, "Index already set for this CID");
         uint kbIndexingRequestId = kbIndexingRequestCount;
@@ -433,9 +432,9 @@
             documents,
             errorMessage
         );
-=======
+    }
+
     function markGroqPromptAsProcessed(uint promptId) public onlyWhitelisted {
         isPromptProcessed[promptId] = true;
->>>>>>> 701cd3bf
     }
 }