--- conflicted
+++ resolved
@@ -120,8 +120,6 @@
     function getMessageHistoryRoles(
         uint callbackId
     ) external view returns (string[] memory);
-<<<<<<< HEAD
-=======
 
     function onOracleOpenAiLlmResponse(
         uint callbackId,
@@ -134,7 +132,6 @@
         IOracleTypes.GroqResponse memory response,
         string memory errorMessage
     ) external;
->>>>>>> 12abaf91
 }
 
 contract ChatOracle {
@@ -319,7 +316,66 @@
         );
     }
 
-<<<<<<< HEAD
+    function createOpenAiLlmCall(uint promptCallbackId, IOracleTypes.OpenAiRequest memory config) public returns (uint i) {
+        uint promptId = promptsCount;
+        callbackAddresses[promptId] = msg.sender;
+        promptCallbackIds[promptId] = promptCallbackId;
+        isPromptProcessed[promptId] = false;
+        promptType[promptId] = promptTypes.openAi;
+
+        promptsCount++;
+
+        openAiConfigurations[promptId] = config;
+        emit PromptAdded(promptId, promptCallbackId, msg.sender);
+
+        return promptId;
+    }
+
+    function addOpenAiResponse(
+        uint promptId,
+        uint promptCallBackId,
+        IOracleTypes.OpenAiResponse memory response,
+        string memory errorMessage
+    ) public onlyWhitelisted {
+        require(!isPromptProcessed[promptId], "Prompt already processed");
+        isPromptProcessed[promptId] = true;
+        IChatGpt(callbackAddresses[promptId]).onOracleOpenAiLlmResponse(
+            promptCallBackId,
+            response,
+            errorMessage
+        );
+    }
+
+    function createGroqLlmCall(uint promptCallbackId, IOracleTypes.GroqRequest memory config) public returns (uint i) {
+        uint promptId = promptsCount;
+        callbackAddresses[promptId] = msg.sender;
+        promptCallbackIds[promptId] = promptCallbackId;
+        isPromptProcessed[promptId] = false;
+        promptType[promptId] = promptTypes.groq;
+
+        promptsCount++;
+
+        groqConfigurations[promptId] = config;
+        emit PromptAdded(promptId, promptCallbackId, msg.sender);
+
+        return promptId;
+    }
+
+    function addGroqResponse(
+        uint promptId,
+        uint promptCallBackId,
+        IOracleTypes.GroqResponse memory response,
+        string memory errorMessage
+    ) public onlyWhitelisted {
+        require(!isPromptProcessed[promptId], "Prompt already processed");
+        isPromptProcessed[promptId] = true;
+        IChatGpt(callbackAddresses[promptId]).onOracleGroqLlmResponse(
+            promptCallBackId,
+            response,
+            errorMessage
+        );
+    }
+
     function addKnowledgeBase(string memory cid) public {
         require(bytes(kbIndexes[cid]).length == 0, "Index already set for this CID");
         uint kbIndexingRequestId = kbIndexingRequestCount;
@@ -366,65 +422,7 @@
         IChatGpt(kbQueryCallbackAddresses[kbQueryId]).onOracleKbQueryResponse(
             kbQueryCallbackId,
             documents,
-=======
-    function createOpenAiLlmCall(uint promptCallbackId, IOracleTypes.OpenAiRequest memory config) public returns (uint i) {
-        uint promptId = promptsCount;
-        callbackAddresses[promptId] = msg.sender;
-        promptCallbackIds[promptId] = promptCallbackId;
-        isPromptProcessed[promptId] = false;
-        promptType[promptId] = promptTypes.openAi;
-
-        promptsCount++;
-
-        openAiConfigurations[promptId] = config;
-        emit PromptAdded(promptId, promptCallbackId, msg.sender);
-
-        return promptId;
-    }
-
-    function addOpenAiResponse(
-        uint promptId,
-        uint promptCallBackId,
-        IOracleTypes.OpenAiResponse memory response,
-        string memory errorMessage
-    ) public onlyWhitelisted {
-        require(!isPromptProcessed[promptId], "Prompt already processed");
-        isPromptProcessed[promptId] = true;
-        IChatGpt(callbackAddresses[promptId]).onOracleOpenAiLlmResponse(
-            promptCallBackId,
-            response,
             errorMessage
         );
     }
-
-    function createGroqLlmCall(uint promptCallbackId, IOracleTypes.GroqRequest memory config) public returns (uint i) {
-        uint promptId = promptsCount;
-        callbackAddresses[promptId] = msg.sender;
-        promptCallbackIds[promptId] = promptCallbackId;
-        isPromptProcessed[promptId] = false;
-        promptType[promptId] = promptTypes.groq;
-
-        promptsCount++;
-
-        groqConfigurations[promptId] = config;
-        emit PromptAdded(promptId, promptCallbackId, msg.sender);
-
-        return promptId;
-    }
-
-    function addGroqResponse(
-        uint promptId,
-        uint promptCallBackId,
-        IOracleTypes.GroqResponse memory response,
-        string memory errorMessage
-    ) public onlyWhitelisted {
-        require(!isPromptProcessed[promptId], "Prompt already processed");
-        isPromptProcessed[promptId] = true;
-        IChatGpt(callbackAddresses[promptId]).onOracleGroqLlmResponse(
-            promptCallBackId,
-            response,
->>>>>>> 12abaf91
-            errorMessage
-        );
-    }
 }