import asyncio
from asyncio import Semaphore

import settings
from src.domain.llm import generate_response_use_case
from src.domain.storage import reupload_to_gcp_use_case
<<<<<<< HEAD
from src.domain.code_interpreter import python_interpreter_use_case
=======
from src.domain.tools import utils
from src.domain.tools.image_generation import generate_image_use_case
from src.domain.tools.search import web_search_use_case
>>>>>>> 41a111e0
from src.entities import Chat
from src.entities import FunctionCall
from src.repositories.oracle_repository import OracleRepository

repository = OracleRepository()

CHAT_TASKS = {}
FUNCTION_TASKS = {}
MAX_CONCURRENT_CHATS = 5
MAX_CONCURRENT_FUNCTION_CALLS = 5


async def _answer_chat(chat: Chat, semaphore: Semaphore):
    try:
        async with semaphore:
            print(f"Answering chat {chat.id}", flush=True)
            if chat.response is None:
                response = await generate_response_use_case.execute(
                    "gpt-4-turbo-preview", chat
                )
                chat.response = response.chat_completion
                chat.error_message = response.error

            success = await repository.send_chat_response(chat)
            print(
                f"Chat {chat.id} {'' if success else 'not '}"
                f"replied, tx: {chat.transaction_receipt}",
                flush=True
            )
    except Exception as ex:
        print(f"Failed to answer chat {chat.id}, exc: {ex}", flush=True)


async def _answer_unanswered_chats():
    semaphore = asyncio.Semaphore(MAX_CONCURRENT_CHATS)
    while True:
        try:
            chats = await repository.get_unanswered_chats()
            for chat in chats:
                if chat.id not in CHAT_TASKS:
                    task = asyncio.create_task(_answer_chat(chat, semaphore))
                    CHAT_TASKS[chat.id] = task
            completed_tasks = [
                index for index, task in CHAT_TASKS.items() if task.done()
            ]
            for index in completed_tasks:
                try:
                    await CHAT_TASKS[index]
                except Exception as e:
                    print(f"Task for chat {index} raised an exception: {e}", flush=True)
                del CHAT_TASKS[index]
        except Exception as exc:
            print(f"Chat loop raised an exception: {exc}", flush=True)
        await asyncio.sleep(1)


async def _call_function(function_call: FunctionCall, semaphore: Semaphore):
    try:
        async with semaphore:
            print(f"Calling function {function_call.id}", flush=True)
            response = ""
            error_message = ""
            if function_call.response is None:
                formatted_input = utils.format_tool_input(function_call.function_input)
                if function_call.function_type == "image_generation":
                    image = await generate_image_use_case.execute(
                        formatted_input
                    )
                    response = (
                        await reupload_to_gcp_use_case.execute(image.url)
                        if image.url != ""
                        else ""
                    )
                    error_message = image.error
                elif function_call.function_type == "web_search":
                    web_search_result = await web_search_use_case.execute(
                        formatted_input
                    )
                    response = web_search_result.result
                    error_message = web_search_result.error
                else:
                    response = ""
                    error_message = f"Unknown function '{function_call.function_type}'"
                function_call.response = response
                function_call.error_message = error_message

            if not function_call.is_processed:
                success = await repository.send_function_call_response(
                    function_call, function_call.response, function_call.error_message
                )
                print(
                    f"Function {function_call.id} {'' if success else 'not '}"
                    f"called, tx: {function_call.transaction_receipt}",
                    flush=True
                )
<<<<<<< HEAD
                response = web_search_result.result
                error_message = web_search_result.error
            elif function_call.function_type == "python_interpreter":
                python_interpreter_result = await python_interpreter_use_case.execute(
                    function_call.function_input
                )
                response = python_interpreter_result.stdout
                error_message = python_interpreter_result.stderr
            else:
                response = ""
                error_message = f"Unknown function '{function_call.function_type}'"
            function_call.response = response
            function_call.error_message = error_message

        if not function_call.is_processed:
            success = await repository.send_function_call_response(
                function_call, function_call.response, function_call.error_message
            )
            print(
                f"Function {function_call.id} {'' if success else 'not '}called, tx: {function_call.transaction_receipt}"
            )
=======
>>>>>>> 41a111e0
    except Exception as ex:
        print(f"Failed to call function {function_call.id}, exc: {ex}", flush=True)


async def _process_function_calls():
    semaphore = asyncio.Semaphore(MAX_CONCURRENT_CHATS)
    while True:
        try:
            function_calls = await repository.get_unanswered__function_calls()
            for function_call in function_calls:
                if function_call.id not in FUNCTION_TASKS:
                    task = asyncio.create_task(_call_function(function_call, semaphore))
                    FUNCTION_TASKS[function_call.id] = task
            completed_tasks = [
                index for index, task in FUNCTION_TASKS.items() if task.done()
            ]
            for index in completed_tasks:
                try:
                    await FUNCTION_TASKS[index]
                except Exception as e:
                    print(f"Task for function {index} raised an exception: {e}", flush=True)
                del FUNCTION_TASKS[index]
        except Exception as exc:
            print(f"Function loop raised an exception: {exc}", flush=True)
        await asyncio.sleep(1)


async def _serve_metrics():
    try:
        from fastapi import FastAPI
        from starlette.responses import PlainTextResponse
        import uvicorn

        app = FastAPI()

        @app.get("/metrics", response_class=PlainTextResponse)
        async def metrics():
            return f'sei_oracle_chat_tasks{{chain="testnet"}} {len(CHAT_TASKS)}\nsei_oracle_function_tasks{{chain="testnet"}} {len(FUNCTION_TASKS)}\n'

        config = uvicorn.Config(app, host="0.0.0.0", port=8000)
        server = uvicorn.Server(config)
        await server.serve()
    except ImportError as e:
        print(f"Required module not found: {e}. FastAPI server will not start.", flush=True)


async def main():
    tasks = [
        _answer_unanswered_chats(),
        _process_function_calls(),
    ]

    if settings.SERVE_METRICS:
        print("Serving metrics", flush=True)
        tasks.append(_serve_metrics())

    print("Oracle started!")
    await asyncio.gather(*tasks)


if __name__ == "__main__":
    asyncio.run(main())<|MERGE_RESOLUTION|>--- conflicted
+++ resolved
@@ -4,13 +4,10 @@
 import settings
 from src.domain.llm import generate_response_use_case
 from src.domain.storage import reupload_to_gcp_use_case
-<<<<<<< HEAD
-from src.domain.code_interpreter import python_interpreter_use_case
-=======
 from src.domain.tools import utils
 from src.domain.tools.image_generation import generate_image_use_case
 from src.domain.tools.search import web_search_use_case
->>>>>>> 41a111e0
+from src.domain.tools.code_interpreter import python_interpreter_use_case
 from src.entities import Chat
 from src.entities import FunctionCall
 from src.repositories.oracle_repository import OracleRepository
@@ -91,6 +88,12 @@
                     )
                     response = web_search_result.result
                     error_message = web_search_result.error
+                elif function_call.function_type == "python_interpreter":
+                    python_interpreter_result = await python_interpreter_use_case.execute(
+                        function_call.function_input
+                    )
+                    response = python_interpreter_result.stdout
+                    error_message = python_interpreter_result.stderr
                 else:
                     response = ""
                     error_message = f"Unknown function '{function_call.function_type}'"
@@ -106,30 +109,6 @@
                     f"called, tx: {function_call.transaction_receipt}",
                     flush=True
                 )
-<<<<<<< HEAD
-                response = web_search_result.result
-                error_message = web_search_result.error
-            elif function_call.function_type == "python_interpreter":
-                python_interpreter_result = await python_interpreter_use_case.execute(
-                    function_call.function_input
-                )
-                response = python_interpreter_result.stdout
-                error_message = python_interpreter_result.stderr
-            else:
-                response = ""
-                error_message = f"Unknown function '{function_call.function_type}'"
-            function_call.response = response
-            function_call.error_message = error_message
-
-        if not function_call.is_processed:
-            success = await repository.send_function_call_response(
-                function_call, function_call.response, function_call.error_message
-            )
-            print(
-                f"Function {function_call.id} {'' if success else 'not '}called, tx: {function_call.transaction_receipt}"
-            )
-=======
->>>>>>> 41a111e0
     except Exception as ex:
         print(f"Failed to call function {function_call.id}, exc: {ex}", flush=True)
 
