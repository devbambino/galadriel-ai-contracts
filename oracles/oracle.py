--- conflicted
+++ resolved
@@ -21,13 +21,10 @@
 
 CHAT_TASKS = {}
 FUNCTION_TASKS = {}
-<<<<<<< HEAD
 KB_INDEXING_TASKS = {}
 KB_QUERY_TASKS = {}
-=======
 MAX_CONCURRENT_CHATS = 5
 MAX_CONCURRENT_FUNCTION_CALLS = 5
->>>>>>> 701cd3bf
 
 
 async def _answer_chat(chat: Chat, semaphore: Semaphore):
