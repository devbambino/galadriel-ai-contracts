import asyncio

import settings
from src.domain.llm import generate_response_use_case
from src.domain.storage import reupload_to_gcp_use_case
<<<<<<< HEAD
from src.domain.knowledge_base import index_knowledge_base_use_case
from src.domain.knowledge_base import query_knowledge_base_use_case
from src.entities import Chat
from src.entities import FunctionCall
from src.entities import KnowledgeBaseIndexingRequest
from src.entities import KnowledgeBaseQuery
from src.repositories.ipfs_repository import IpfsRepository
from src.repositories.oracle_repository import OracleRepository
from src.repositories.knowledge_base_repository import KnowledgeBaseRepository
=======
from src.domain.tools import utils
from src.domain.tools.image_generation import generate_image_use_case
from src.domain.tools.search import web_search_use_case
from src.entities import Chat
from src.entities import FunctionCall
from src.repositories.oracle_repository import OracleRepository
>>>>>>> 12abaf91

repository = OracleRepository()

CHAT_TASKS = {}
FUNCTION_TASKS = {}
KB_INDEXING_TASKS = {}
KB_QUERY_TASKS = {}


async def _answer_chat(chat: Chat):
    try:
        if chat.response is None:
            response = await generate_response_use_case.execute(
                "gpt-4-turbo-preview", chat
            )
            chat.response = response.chat_completion
            chat.error_message = response.error

        success = await repository.send_chat_response(chat)
        print(
            f"Chat {chat.id} {'' if success else 'not '}replied, tx: {chat.transaction_receipt}",
            flush=True
        )
    except Exception as ex:
        print(f"Failed to answer chat {chat.id}, exc: {ex}", flush=True)


async def _answer_unanswered_chats():
    while True:
        try:
            chats = await repository.get_unanswered_chats()
            for chat in chats:
                if chat.id not in CHAT_TASKS:
                    print(f"Answering chat {chat.id}", flush=True)
                    task = asyncio.create_task(_answer_chat(chat))
                    CHAT_TASKS[chat.id] = task
            completed_tasks = [
                index for index, task in CHAT_TASKS.items() if task.done()
            ]
            for index in completed_tasks:
                try:
                    await CHAT_TASKS[index]
                except Exception as e:
                    print(f"Task for chat {index} raised an exception: {e}", flush=True)
                del CHAT_TASKS[index]
        except Exception as exc:
            print(f"Chat loop raised an exception: {exc}", flush=True)
        await asyncio.sleep(1)


async def _call_function(function_call: FunctionCall):
    try:
        response = ""
        error_message = ""
        if function_call.response is None:
            formatted_input = utils.format_tool_input(function_call.function_input)
            if function_call.function_type == "image_generation":
                image = await generate_image_use_case.execute(
                    formatted_input
                )
                response = (
                    await reupload_to_gcp_use_case.execute(image.url)
                    if image.url != ""
                    else ""
                )
                error_message = image.error
            elif function_call.function_type == "web_search":
                web_search_result = await web_search_use_case.execute(
                    formatted_input
                )
                response = web_search_result.result
                error_message = web_search_result.error
            else:
                response = ""
                error_message = f"Unknown function '{function_call.function_type}'"
            function_call.response = response
            function_call.error_message = error_message

        if not function_call.is_processed:
            success = await repository.send_function_call_response(
                function_call, function_call.response, function_call.error_message
            )
            print(
                f"Function {function_call.id} {'' if success else 'not '}called, tx: {function_call.transaction_receipt}",
                flush=True
            )
    except Exception as ex:
        print(f"Failed to call function {function_call.id}, exc: {ex}", flush=True)


async def _process_function_calls():
    while True:
        try:
            function_calls = await repository.get_unanswered_function_calls()
            for function_call in function_calls:
                if function_call.id not in FUNCTION_TASKS:
                    print(f"Calling function {function_call.id}", flush=True)
                    task = asyncio.create_task(_call_function(function_call))
                    FUNCTION_TASKS[function_call.id] = task
            completed_tasks = [
                index for index, task in FUNCTION_TASKS.items() if task.done()
            ]
            for index in completed_tasks:
                try:
                    await FUNCTION_TASKS[index]
                except Exception as e:
                    print(f"Task for function {index} raised an exception: {e}", flush=True)
                del FUNCTION_TASKS[index]
        except Exception as exc:
            print(f"Function loop raised an exception: {exc}", flush=True)
        await asyncio.sleep(1)


async def _index_knowledgebase_function(
    request: KnowledgeBaseIndexingRequest,
    ipfs_repository: IpfsRepository,
    kb_repository: KnowledgeBaseRepository,
):
    try:
        indexing_result = await index_knowledge_base_use_case.execute(
            request, ipfs_repository, kb_repository
        )
        success = await repository.send_kb_indexing_response(
            request, index_cid=indexing_result.index_cid, error_message=indexing_result.index_cid
        )
        print(
            f"Knowledge base indexing {request.id} {'' if success else 'not '} indexed, tx: {request.transaction_receipt}"
        )
    except Exception as ex:
        print(
            f"Failed to index knowledge base {request.id}, cid {request.cid}, exc: {ex}"
        )


async def _process_knowledge_base_indexing():
    ipfs_repository = IpfsRepository()
    kb_repository = KnowledgeBaseRepository()

    while True:
        try:
            kb_indexing_requests = await repository.get_unindexed_knowledge_bases()
            for kb_indexing_request in kb_indexing_requests:
                if kb_indexing_request.id not in KB_INDEXING_TASKS:
                    print(
                        f"Indexing knowledge base {kb_indexing_request.id}, cid {kb_indexing_request.cid}"
                    )
                    task = asyncio.create_task(
                        _index_knowledgebase_function(
                            kb_indexing_request, ipfs_repository, kb_repository
                        )
                    )
                    KB_INDEXING_TASKS[kb_indexing_request.id] = task
            completed_tasks = [
                index for index, task in KB_INDEXING_TASKS.items() if task.done()
            ]
            for index in completed_tasks:
                try:
                    await KB_INDEXING_TASKS[index]
                except Exception as e:
                    print(
                        f"Task for kb indexing request {index} raised an exception: {e}"
                    )
                del KB_INDEXING_TASKS[index]
        except Exception as exc:
            print(f"Kb indexing loop raised an exception: {exc}")
        await asyncio.sleep(1)


async def _query_knowledge_base(
    request: KnowledgeBaseQuery,
    ipfs_repository: IpfsRepository,
    kb_repository: KnowledgeBaseRepository,
):
    try:
        error_message = ""
        query_result = await query_knowledge_base_use_case.execute(
            request, ipfs_repository, kb_repository
        )
        success = await repository.send_kb_query_response(
            request, query_result.documents, error_message=query_result.error
        )
        print(
            f"Knowledge base query {request.id} {'' if success else 'not '} answered, tx: {request.transaction_receipt}"
        )
    except Exception as ex:
        print(
            f"Failed to query knowledge base {request.id}, cid {request.index_cid}, exc: {ex}"
        )


async def _process_knowledge_base_queries():
    ipfs_repository = IpfsRepository()
    kb_repository = KnowledgeBaseRepository()
    while True:
        try:
            kb_queries = await repository.get_unanswered_kb_queries()
            for kb_query in kb_queries:
                if kb_query.id not in KB_QUERY_TASKS:
                    print(
                        f"Querying knowledge base {kb_query.id}, cid {kb_query.cid}, index_cid {kb_query.index_cid}"
                    )
                    task = asyncio.create_task(
                        _query_knowledge_base(kb_query, ipfs_repository, kb_repository)
                    )
                    KB_QUERY_TASKS[kb_query.id] = task
            completed_tasks = [
                query for query, task in KB_QUERY_TASKS.items() if task.done()
            ]
            for index in completed_tasks:
                try:
                    await KB_QUERY_TASKS[index]
                except Exception as e:
                    print(f"Task for kb query {index} raised an exception: {e}")
                del KB_QUERY_TASKS[index]
        except Exception as exc:
            print(f"Kb query loop raised an exception: {exc}")
        await asyncio.sleep(1)


async def _serve_metrics():
    try:
        from fastapi import FastAPI
        from starlette.responses import PlainTextResponse
        import uvicorn

        app = FastAPI()

        @app.get("/metrics", response_class=PlainTextResponse)
        async def metrics():
            return f'sei_oracle_chat_tasks{{chain="testnet"}} {len(CHAT_TASKS)}\nsei_oracle_function_tasks{{chain="testnet"}} {len(FUNCTION_TASKS)}\n'

        config = uvicorn.Config(app, host="0.0.0.0", port=8000)
        server = uvicorn.Server(config)
        await server.serve()
    except ImportError as e:
        print(f"Required module not found: {e}. FastAPI server will not start.", flush=True)


async def main():
    tasks = [
        _answer_unanswered_chats(),
        _process_function_calls(),
        _process_knowledge_base_indexing(),
        _process_knowledge_base_queries(),
    ]

    if settings.SERVE_METRICS:
        print("Serving metrics", flush=True)
        tasks.append(_serve_metrics())

    await asyncio.gather(*tasks)


if __name__ == "__main__":
    asyncio.run(main())<|MERGE_RESOLUTION|>--- conflicted
+++ resolved
@@ -3,7 +3,9 @@
 import settings
 from src.domain.llm import generate_response_use_case
 from src.domain.storage import reupload_to_gcp_use_case
-<<<<<<< HEAD
+from src.domain.tools import utils
+from src.domain.tools.image_generation import generate_image_use_case
+from src.domain.tools.search import web_search_use_case
 from src.domain.knowledge_base import index_knowledge_base_use_case
 from src.domain.knowledge_base import query_knowledge_base_use_case
 from src.entities import Chat
@@ -13,14 +15,6 @@
 from src.repositories.ipfs_repository import IpfsRepository
 from src.repositories.oracle_repository import OracleRepository
 from src.repositories.knowledge_base_repository import KnowledgeBaseRepository
-=======
-from src.domain.tools import utils
-from src.domain.tools.image_generation import generate_image_use_case
-from src.domain.tools.search import web_search_use_case
-from src.entities import Chat
-from src.entities import FunctionCall
-from src.repositories.oracle_repository import OracleRepository
->>>>>>> 12abaf91
 
 repository = OracleRepository()
 
@@ -130,7 +124,7 @@
                     print(f"Task for function {index} raised an exception: {e}", flush=True)
                 del FUNCTION_TASKS[index]
         except Exception as exc:
-            print(f"Function loop raised an exception: {exc}", flush=True)
+            print(f"Function loop raised an exception: {exc}")
         await asyncio.sleep(1)
 
 
